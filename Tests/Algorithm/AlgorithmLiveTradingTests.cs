/*
 * QUANTCONNECT.COM - Democratizing Finance, Empowering Individuals.
 * Lean Algorithmic Trading Engine v2.0. Copyright 2014 QuantConnect Corporation.
 *
 * Licensed under the Apache License, Version 2.0 (the "License");
 * you may not use this file except in compliance with the License.
 * You may obtain a copy of the License at http://www.apache.org/licenses/LICENSE-2.0
 *
 * Unless required by applicable law or agreed to in writing, software
 * distributed under the License is distributed on an "AS IS" BASIS,
 * WITHOUT WARRANTIES OR CONDITIONS OF ANY KIND, either express or implied.
 * See the License for the specific language governing permissions and
 * limitations under the License.
*/

using System;
using System.Collections.Generic;
using System.Linq;
using System.Threading;
using NUnit.Framework;
using QuantConnect.Algorithm;
using QuantConnect.Brokerages;
using QuantConnect.Data;
using QuantConnect.Data.Market;
using QuantConnect.Interfaces;
using QuantConnect.Lean.Engine.Results;
using QuantConnect.Lean.Engine.TransactionHandlers;
using QuantConnect.Orders;
using QuantConnect.Securities;
using QuantConnect.Statistics;
using QuantConnect.Tests.Engine.DataFeeds;

namespace QuantConnect.Tests.Algorithm
{
    [TestFixture, Parallelizable(ParallelScope.Fixtures)]
    public class AlgorithmLiveTradingTests
    {
        [Test]
        public void SetHoldingsTakesIntoAccountPendingMarketOrders()
        {
            var algorithm = new QCAlgorithm();
            algorithm.SubscriptionManager.SetDataManager(new DataManagerStub(algorithm));
            algorithm.SetLiveMode(false);
            var security = algorithm.AddEquity("SPY");
            security.Exchange = new SecurityExchange(SecurityExchangeHours.AlwaysOpen(TimeZones.NewYork));
            security.SetMarketPrice(new Tick { Value = 270m });
            algorithm.SetFinishedWarmingUp();

            using var brokerage = new NullBrokerage();
            var transactionHandler = new BrokerageTransactionHandler();

            transactionHandler.Initialize(algorithm, brokerage, new LiveTradingResultHandler());
            Thread.Sleep(250);
            algorithm.Transactions.SetOrderProcessor(transactionHandler);

            var symbol = security.Symbol;

            // this order should timeout (no fills received within 5 seconds)
            algorithm.SetHoldings(symbol, 1m);
            Thread.Sleep(2000);

            var openOrders = algorithm.Transactions.GetOpenOrders();
            Assert.AreEqual(1, openOrders.Count);

            // this order should never be submitted because of the pending order
            algorithm.SetHoldings(symbol, 1m);
            Thread.Sleep(2000);

            openOrders = algorithm.Transactions.GetOpenOrders();
            Assert.AreEqual(1, openOrders.Count);

            transactionHandler.Exit();
        }
    }

    public class NullBrokerage : IBrokerage
    {
        public virtual void Dispose() {}
#pragma warning disable 0067 // NullBrokerage doesn't use any of these so we will just ignore them
        public event EventHandler<List<OrderEvent>> OrdersStatusChanged;
        public event EventHandler<OrderEvent> OptionPositionAssigned;
        public event EventHandler<OptionNotificationEventArgs> OptionNotification;
        public event EventHandler<AccountEvent> AccountChanged;
        public event EventHandler<BrokerageMessageEvent> Message;
        public event EventHandler<DelistingNotificationEventArgs> DelistingNotification;
        public event EventHandler<BrokerageOrderIdChangedEvent> OrderIdChanged;
<<<<<<< HEAD
        public event EventHandler<HoldingEvent> HoldingChanged;
=======
        public event EventHandler<NewBrokerageOrderNotificationEventArgs> NewBrokerageOrderNotification;
>>>>>>> 1ca007fa
#pragma warning restore 0067

        public string Name => "NullBrokerage";
        public bool IsConnected { get; } = true;
        public List<Order> GetOpenOrders() { return new List<Order>(); }
        public List<Holding> GetAccountHoldings() { return new List<Holding>(); }
        public List<CashAmount> GetCashBalance() { return new List<CashAmount>(); }
        public bool PlaceOrder(Order order) { return true; }
        public bool UpdateOrder(Order order) { return true; }
        public bool CancelOrder(Order order) { return true; }
        public void Connect() {}
        public void Disconnect() {}
        public bool AccountInstantlyUpdated { get; } = true;
        public string AccountBaseCurrency => Currencies.USD;
        public virtual IEnumerable<BaseData> GetHistory(HistoryRequest request) { return Enumerable.Empty<BaseData>(); }
        public DateTime LastSyncDateTimeUtc { get; } = DateTime.UtcNow;

        public string BrokerId { get; set; }

        public string AccountId { get; set; }

        public bool ShouldPerformCashSync(DateTime currentTimeUtc) { return false; }
        public bool PerformCashSync(IAlgorithm algorithm, DateTime currentTimeUtc, Func<TimeSpan> getTimeSinceLastFill) { return true; }

        public List<OrderEvent> GetOrderHistory(DateTime? firstDate, DateTime? lastDate)
        {
            return new List<OrderEvent>();
        }

        public List<Trade> GetClosedTrades(DateTime? firstDate, DateTime? lastDate)
        {
            return new List<Trade>();
        }
    }
}<|MERGE_RESOLUTION|>--- conflicted
+++ resolved
@@ -84,11 +84,8 @@
         public event EventHandler<BrokerageMessageEvent> Message;
         public event EventHandler<DelistingNotificationEventArgs> DelistingNotification;
         public event EventHandler<BrokerageOrderIdChangedEvent> OrderIdChanged;
-<<<<<<< HEAD
         public event EventHandler<HoldingEvent> HoldingChanged;
-=======
         public event EventHandler<NewBrokerageOrderNotificationEventArgs> NewBrokerageOrderNotification;
->>>>>>> 1ca007fa
 #pragma warning restore 0067
 
         public string Name => "NullBrokerage";
