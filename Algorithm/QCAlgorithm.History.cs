--- conflicted
+++ resolved
@@ -223,28 +223,20 @@
         /// </summary>
         /// <param name="span">The span over which to request data. This is a calendar span, so take into consideration weekends and such</param>
         /// <param name="resolution">The resolution to request</param>
-<<<<<<< HEAD
+        /// <param name="fillForward">True to fill forward missing data, false otherwise</param>
+        /// <param name="extendedMarketHours">True to include extended market hours data, false otherwise</param>
+        /// <param name="dataMappingMode">The contract mapping mode to use for the security history request</param>
+        /// <param name="dataNormalizationMode">The price scaling mode to use for the securities history</param>
+        /// <param name="contractDepthOffset">The continuous contract desired offset from the current front month.
+        /// For example, 0 will use the front month, 1 will use the back month contract</param>
+        /// <returns>An enumerable of slice containing data over the most recent span for all configured securities</returns>
         /// <param name="ignoreFrontier">Specified if frontier timestamp should be ignored so all history can be returned</param>
-        /// <returns>An enumerable of slice containing data over the most recent span for all configured securities</returns>
-        [DocumentationAttribute(HistoricalData)]
-        public IEnumerable<Slice> History(TimeSpan span, Resolution? resolution = null, bool ignoreFrontier=false)
-        {
-            return History(Securities.Keys, Time - span, Time, resolution, ignoreFrontier).Memoize();
-=======
-        /// <param name="fillForward">True to fill forward missing data, false otherwise</param>
-        /// <param name="extendedMarketHours">True to include extended market hours data, false otherwise</param>
-        /// <param name="dataMappingMode">The contract mapping mode to use for the security history request</param>
-        /// <param name="dataNormalizationMode">The price scaling mode to use for the securities history</param>
-        /// <param name="contractDepthOffset">The continuous contract desired offset from the current front month.
-        /// For example, 0 will use the front month, 1 will use the back month contract</param>
-        /// <returns>An enumerable of slice containing data over the most recent span for all configured securities</returns>
         [DocumentationAttribute(HistoricalData)]
         public IEnumerable<Slice> History(TimeSpan span, Resolution? resolution = null, bool? fillForward = null, bool? extendedMarketHours = null,
-            DataMappingMode? dataMappingMode = null, DataNormalizationMode? dataNormalizationMode = null, int? contractDepthOffset = null)
+            DataMappingMode? dataMappingMode = null, DataNormalizationMode? dataNormalizationMode = null, int? contractDepthOffset = null, bool ignoreFrontier = false)
         {
             return History(Securities.Keys, Time - span, Time, resolution, fillForward, extendedMarketHours, dataMappingMode,
-                dataNormalizationMode, contractDepthOffset).Memoize();
->>>>>>> 1ca007fa
+                dataNormalizationMode, contractDepthOffset, ignoreFrontier).Memoize();
         }
 
         /// <summary>
@@ -254,28 +246,20 @@
         /// </summary>
         /// <param name="periods">The number of bars to request</param>
         /// <param name="resolution">The resolution to request</param>
-<<<<<<< HEAD
+        /// <param name="fillForward">True to fill forward missing data, false otherwise</param>
+        /// <param name="extendedMarketHours">True to include extended market hours data, false otherwise</param>
+        /// <param name="dataMappingMode">The contract mapping mode to use for the security history request</param>
+        /// <param name="dataNormalizationMode">The price scaling mode to use for the securities history</param>
+        /// <param name="contractDepthOffset">The continuous contract desired offset from the current front month.
+        /// For example, 0 will use the front month, 1 will use the back month contract</param>
         /// <param name="ignoreFrontier"></param>
         /// <returns>An enumerable of slice containing data over the most recent span for all configured securities</returns>
         [DocumentationAttribute(HistoricalData)]
-        public IEnumerable<Slice> History(int periods, Resolution? resolution = null, bool ignoreFrontier=false)
-        {
-            return History(Securities.Keys, periods, resolution, ignoreFrontier).Memoize();
-=======
-        /// <param name="fillForward">True to fill forward missing data, false otherwise</param>
-        /// <param name="extendedMarketHours">True to include extended market hours data, false otherwise</param>
-        /// <param name="dataMappingMode">The contract mapping mode to use for the security history request</param>
-        /// <param name="dataNormalizationMode">The price scaling mode to use for the securities history</param>
-        /// <param name="contractDepthOffset">The continuous contract desired offset from the current front month.
-        /// For example, 0 will use the front month, 1 will use the back month contract</param>
-        /// <returns>An enumerable of slice containing data over the most recent span for all configured securities</returns>
-        [DocumentationAttribute(HistoricalData)]
         public IEnumerable<Slice> History(int periods, Resolution? resolution = null, bool? fillForward = null, bool? extendedMarketHours = null,
-            DataMappingMode? dataMappingMode = null, DataNormalizationMode? dataNormalizationMode = null, int? contractDepthOffset = null)
+            DataMappingMode? dataMappingMode = null, DataNormalizationMode? dataNormalizationMode = null, int? contractDepthOffset = null, bool ignoreFrontier = false)
         {
             return History(Securities.Keys, periods, resolution, fillForward, extendedMarketHours, dataMappingMode, dataNormalizationMode,
-                contractDepthOffset).Memoize();
->>>>>>> 1ca007fa
+                contractDepthOffset, ignoreFrontier).Memoize();
         }
 
         /// <summary>
@@ -293,20 +277,13 @@
         /// For example, 0 will use the front month, 1 will use the back month contract</param>
         /// <returns>An enumerable of slice containing the requested historical data</returns>
         [DocumentationAttribute(HistoricalData)]
-<<<<<<< HEAD
-        public IEnumerable<DataDictionary<T>> History<T>(TimeSpan span, Resolution? resolution = null, bool ignoreFrontier = false)
-            where T : IBaseData
-        {
-            return History<T>(Securities.Keys, span, resolution, ignoreFrontier).Memoize();
-=======
         public IEnumerable<DataDictionary<T>> History<T>(TimeSpan span, Resolution? resolution = null, bool? fillForward = null,
             bool? extendedMarketHours = null, DataMappingMode? dataMappingMode = null, DataNormalizationMode ? dataNormalizationMode = null,
-            int? contractDepthOffset = null)
+            int? contractDepthOffset = null, bool ignoreFrontier = false)
             where T : IBaseData
         {
             return History<T>(Securities.Keys, span, resolution, fillForward, extendedMarketHours, dataMappingMode, dataNormalizationMode,
-                contractDepthOffset).Memoize();
->>>>>>> 1ca007fa
+                contractDepthOffset, ignoreFrontier).Memoize();
         }
 
         /// <summary>
@@ -325,20 +302,13 @@
         /// For example, 0 will use the front month, 1 will use the back month contract</param>
         /// <returns>An enumerable of slice containing the requested historical data</returns>
         [DocumentationAttribute(HistoricalData)]
-<<<<<<< HEAD
-        public IEnumerable<DataDictionary<T>> History<T>(IEnumerable<Symbol> symbols, TimeSpan span, Resolution? resolution = null, bool ignoreFrontier = false)
-            where T : IBaseData
-        {
-            return History<T>(symbols, Time - span, Time, resolution, ignoreFrontier).Memoize();
-=======
         public IEnumerable<DataDictionary<T>> History<T>(IEnumerable<Symbol> symbols, TimeSpan span, Resolution? resolution = null,
             bool? fillForward = null, bool? extendedMarketHours = null, DataMappingMode? dataMappingMode = null,
-            DataNormalizationMode? dataNormalizationMode = null, int? contractDepthOffset = null)
+            DataNormalizationMode? dataNormalizationMode = null, int? contractDepthOffset = null, bool ignoreFrontier = false)
             where T : IBaseData
         {
             return History<T>(symbols, Time - span, Time, resolution, fillForward, extendedMarketHours, dataMappingMode,
-                dataNormalizationMode, contractDepthOffset).Memoize();
->>>>>>> 1ca007fa
+                dataNormalizationMode, contractDepthOffset, ignoreFrontier).Memoize();
         }
 
         /// <summary>
@@ -358,36 +328,14 @@
         /// For example, 0 will use the front month, 1 will use the back month contract</param>
         /// <returns>An enumerable of slice containing the requested historical data</returns>
         [DocumentationAttribute(HistoricalData)]
-<<<<<<< HEAD
-        public IEnumerable<DataDictionary<T>> History<T>(IEnumerable<Symbol> symbols, int periods, Resolution? resolution = null, bool ignoreFrontier = false)
-            where T : IBaseData
-        {
-            var requests = symbols.Select(x =>
-            {
-                var res = GetResolution(x, resolution);
-                if (res == Resolution.Tick)
-                {
-                    throw new ArgumentException("History functions that accept a 'periods' parameter can not be used with Resolution.Tick");
-                }
-
-                var config = GetMatchingSubscription(x, typeof(T));
-                if (config == null) return null;
-
-                var exchange = GetExchangeHours(x);
-                var start = _historyRequestFactory.GetStartTimeAlgoTz(x, periods, res, exchange, config.DataTimeZone);
-                return _historyRequestFactory.CreateHistoryRequest(config, start, Time, exchange, res, ignoreFrontier:ignoreFrontier);
-            });
-
-=======
         public IEnumerable<DataDictionary<T>> History<T>(IEnumerable<Symbol> symbols, int periods, Resolution? resolution = null,
             bool? fillForward = null, bool? extendedMarketHours = null, DataMappingMode? dataMappingMode = null,
-            DataNormalizationMode? dataNormalizationMode = null, int? contractDepthOffset = null)
+            DataNormalizationMode? dataNormalizationMode = null, int? contractDepthOffset = null, bool ignoreFrontier = false)
             where T : IBaseData
         {
             CheckPeriodBasedHistoryRequestResolution(symbols, resolution);
             var requests = CreateBarCountHistoryRequests(symbols, typeof(T), periods, resolution, fillForward, extendedMarketHours, dataMappingMode,
-                dataNormalizationMode, contractDepthOffset);
->>>>>>> 1ca007fa
+                dataNormalizationMode, contractDepthOffset, ignoreFrontier);
             return GetDataTypedHistory<T>(requests);
         }
 
@@ -407,27 +355,13 @@
         /// For example, 0 will use the front month, 1 will use the back month contract</param>
         /// <returns>An enumerable of slice containing the requested historical data</returns>
         [DocumentationAttribute(HistoricalData)]
-<<<<<<< HEAD
-        public IEnumerable<DataDictionary<T>> History<T>(IEnumerable<Symbol> symbols, DateTime start, DateTime end, Resolution? resolution = null, bool ignoreFrontier = false)
-            where T : IBaseData
-        {
-            var requests = symbols.Select(x =>
-            {
-                var config = GetMatchingSubscription(x, typeof(T), resolution);
-                if (config == null) return null;
-
-                return _historyRequestFactory.CreateHistoryRequest(config, start, end, GetExchangeHours(x), resolution, ignoreFrontier:ignoreFrontier);
-            });
-
-=======
         public IEnumerable<DataDictionary<T>> History<T>(IEnumerable<Symbol> symbols, DateTime start, DateTime end, Resolution? resolution = null,
             bool? fillForward = null, bool? extendedMarketHours = null, DataMappingMode? dataMappingMode = null,
-            DataNormalizationMode? dataNormalizationMode = null, int? contractDepthOffset = null)
+            DataNormalizationMode? dataNormalizationMode = null, int? contractDepthOffset = null, bool ignoreFrontier = false)
             where T : IBaseData
         {
             var requests = CreateDateRangeHistoryRequests(symbols, typeof(T), start, end, resolution, fillForward, extendedMarketHours,
-                dataMappingMode, dataNormalizationMode, contractDepthOffset);
->>>>>>> 1ca007fa
+                dataMappingMode, dataNormalizationMode, contractDepthOffset, ignoreFrontier);
             return GetDataTypedHistory<T>(requests);
         }
 
@@ -446,20 +380,13 @@
         /// For example, 0 will use the front month, 1 will use the back month contract</param>
         /// <returns>An enumerable of slice containing the requested historical data</returns>
         [DocumentationAttribute(HistoricalData)]
-<<<<<<< HEAD
-        public IEnumerable<T> History<T>(Symbol symbol, TimeSpan span, Resolution? resolution = null, bool ignoreFrontier = false)
-            where T : IBaseData
-        {
-            return History<T>(symbol, Time - span, Time, resolution, ignoreFrontier).Memoize();
-=======
         public IEnumerable<T> History<T>(Symbol symbol, TimeSpan span, Resolution? resolution = null, bool? fillForward = null,
             bool? extendedMarketHours = null, DataMappingMode? dataMappingMode = null, DataNormalizationMode? dataNormalizationMode = null,
-            int? contractDepthOffset = null)
+            int? contractDepthOffset = null, bool ignoreFrontier = false)
             where T : IBaseData
         {
             return History<T>(symbol, Time - span, Time, resolution, fillForward, extendedMarketHours, dataMappingMode,
-                dataNormalizationMode, contractDepthOffset).Memoize();
->>>>>>> 1ca007fa
+                dataNormalizationMode, contractDepthOffset, ignoreFrontier).Memoize();
         }
 
         /// <summary>
@@ -477,13 +404,9 @@
         /// For example, 0 will use the front month, 1 will use the back month contract</param>
         /// <returns>An enumerable of slice containing the requested historical data</returns>
         [DocumentationAttribute(HistoricalData)]
-<<<<<<< HEAD
-        public IEnumerable<TradeBar> History(Symbol symbol, int periods, Resolution? resolution = null, bool ignoreFrontier = false)
-=======
         public IEnumerable<TradeBar> History(Symbol symbol, int periods, Resolution? resolution = null, bool? fillForward = null,
             bool? extendedMarketHours = null, DataMappingMode? dataMappingMode = null, DataNormalizationMode? dataNormalizationMode = null,
-            int? contractDepthOffset = null)
->>>>>>> 1ca007fa
+            int? contractDepthOffset = null, bool ignoreFrontier = false)
         {
             if (symbol == null) throw new ArgumentException(_symbolEmptyErrorMessage);
 
@@ -493,12 +416,8 @@
             var start = _historyRequestFactory.GetStartTimeAlgoTz(symbol, periods, resolution.Value, marketHours.ExchangeHours,
                 marketHours.DataTimeZone, extendedMarketHours);
 
-<<<<<<< HEAD
-            return History(symbol, start, Time, resolution, ignoreFrontier);
-=======
             return History(symbol, start, Time, resolution, fillForward, extendedMarketHours, dataMappingMode, dataNormalizationMode,
-                contractDepthOffset);
->>>>>>> 1ca007fa
+                contractDepthOffset, ignoreFrontier);
         }
 
         /// <summary>
@@ -517,28 +436,15 @@
         /// For example, 0 will use the front month, 1 will use the back month contract</param>
         /// <returns>An enumerable of slice containing the requested historical data</returns>
         [DocumentationAttribute(HistoricalData)]
-<<<<<<< HEAD
-        public IEnumerable<T> History<T>(Symbol symbol, int periods, Resolution? resolution = null, bool ignoreFrontier = false)
-            where T : IBaseData
-        {
-            resolution = GetResolution(symbol, resolution);
-            if (resolution == Resolution.Tick)
-            {
-                throw new ArgumentException("History functions that accept a 'periods' parameter can not be used with Resolution.Tick");
-            }
-
-            var requests = CreateBarCountHistoryRequests(new [] { symbol }, typeof(T), periods, resolution, ignoreFrontier:ignoreFrontier);
-=======
         public IEnumerable<T> History<T>(Symbol symbol, int periods, Resolution? resolution = null, bool? fillForward = null,
             bool? extendedMarketHours = null, DataMappingMode? dataMappingMode = null, DataNormalizationMode? dataNormalizationMode = null,
-            int? contractDepthOffset = null)
+            int? contractDepthOffset = null, bool ignoreFrontier = false)
             where T : IBaseData
         {
             resolution = GetResolution(symbol, resolution);
             CheckPeriodBasedHistoryRequestResolution(new[] { symbol }, resolution);
             var requests = CreateBarCountHistoryRequests(new [] { symbol }, typeof(T), periods, resolution, fillForward, extendedMarketHours,
-                dataMappingMode, dataNormalizationMode, contractDepthOffset);
->>>>>>> 1ca007fa
+                dataMappingMode, dataNormalizationMode, contractDepthOffset, ignoreFrontier);
             return GetDataTypedHistory<T>(requests, symbol);
         }
 
@@ -557,20 +463,13 @@
         /// For example, 0 will use the front month, 1 will use the back month contract</param>
         /// <returns>An enumerable of slice containing the requested historical data</returns>
         [DocumentationAttribute(HistoricalData)]
-<<<<<<< HEAD
-        public IEnumerable<T> History<T>(Symbol symbol, DateTime start, DateTime end, Resolution? resolution = null, bool ignoreFrontier = false    )
-            where T : IBaseData
-        {
-            var requests = CreateDateRangeHistoryRequests(new[] { symbol }, typeof(T), start, end, resolution, ignoreFrontier);
-=======
         public IEnumerable<T> History<T>(Symbol symbol, DateTime start, DateTime end, Resolution? resolution = null, bool? fillForward = null,
             bool? extendedMarketHours = null, DataMappingMode? dataMappingMode = null, DataNormalizationMode? dataNormalizationMode = null,
-            int? contractDepthOffset = null)
+            int? contractDepthOffset = null, bool ignoreFrontier = false)
             where T : IBaseData
         {
             var requests = CreateDateRangeHistoryRequests(new[] { symbol }, typeof(T), start, end, resolution, fillForward, extendedMarketHours,
-                dataMappingMode, dataNormalizationMode, contractDepthOffset);
->>>>>>> 1ca007fa
+                dataMappingMode, dataNormalizationMode, contractDepthOffset, ignoreFrontier);
             return GetDataTypedHistory<T>(requests, symbol);
         }
 
@@ -588,18 +487,12 @@
         /// For example, 0 will use the front month, 1 will use the back month contract</param>
         /// <returns>An enumerable of slice containing the requested historical data</returns>
         [DocumentationAttribute(HistoricalData)]
-<<<<<<< HEAD
-        public IEnumerable<TradeBar> History(Symbol symbol, TimeSpan span, Resolution? resolution = null, bool ignoreFrontier = false)
-        {
-            return History(symbol, Time - span, Time, resolution, ignoreFrontier);
-=======
         public IEnumerable<TradeBar> History(Symbol symbol, TimeSpan span, Resolution? resolution = null, bool? fillForward = null,
             bool? extendedMarketHours = null, DataMappingMode? dataMappingMode = null, DataNormalizationMode? dataNormalizationMode = null,
-            int? contractDepthOffset = null)
+            int? contractDepthOffset = null, bool ignoreFrontier = false)
         {
             return History(symbol, Time - span, Time, resolution, fillForward, extendedMarketHours, dataMappingMode, dataNormalizationMode,
-                contractDepthOffset);
->>>>>>> 1ca007fa
+                contractDepthOffset, ignoreFrontier);
         }
 
         /// <summary>
@@ -617,13 +510,9 @@
         /// For example, 0 will use the front month, 1 will use the back month contract</param>
         /// <returns>An enumerable of slice containing the requested historical data</returns>
         [DocumentationAttribute(HistoricalData)]
-<<<<<<< HEAD
-        public IEnumerable<TradeBar> History(Symbol symbol, DateTime start, DateTime end, Resolution? resolution = null, bool ignoreFrontier = false)
-=======
         public IEnumerable<TradeBar> History(Symbol symbol, DateTime start, DateTime end, Resolution? resolution = null, bool? fillForward = null,
             bool? extendedMarketHours = null, DataMappingMode? dataMappingMode = null, DataNormalizationMode? dataNormalizationMode = null,
-            int? contractDepthOffset = null)
->>>>>>> 1ca007fa
+            int? contractDepthOffset = null, bool ignoreFrontier = false)
         {
             var securityType = symbol.ID.SecurityType;
             if (securityType == SecurityType.Forex || securityType == SecurityType.Cfd)
@@ -638,12 +527,8 @@
                                                     " Please use the generic version with Tick type parameter or provide a list of Symbols to use the Slice history request API.");
             }
 
-<<<<<<< HEAD
-            return History(new[] { symbol }, start, end, resolutionToUse, ignoreFrontier:ignoreFrontier).Get(symbol).Memoize();
-=======
             return History(new[] { symbol }, start, end, resolutionToUse, fillForward, extendedMarketHours, dataMappingMode, dataNormalizationMode,
-                contractDepthOffset).Get(symbol).Memoize();
->>>>>>> 1ca007fa
+                contractDepthOffset, ignoreFrontier).Get(symbol).Memoize();
         }
 
         /// <summary>
@@ -662,18 +547,12 @@
         /// For example, 0 will use the front month, 1 will use the back month contract</param>
         /// <returns>An enumerable of slice containing the requested historical data</returns>
         [DocumentationAttribute(HistoricalData)]
-<<<<<<< HEAD
-        public IEnumerable<Slice> History(IEnumerable<Symbol> symbols, TimeSpan span, Resolution? resolution = null, bool ignoreFrontier = false)
-        {
-            return History(symbols, Time - span, Time, resolution, ignoreFrontier).Memoize();
-=======
         public IEnumerable<Slice> History(IEnumerable<Symbol> symbols, TimeSpan span, Resolution? resolution = null, bool? fillForward = null,
             bool? extendedMarketHours = null, DataMappingMode? dataMappingMode = null, DataNormalizationMode? dataNormalizationMode = null,
-            int? contractDepthOffset = null)
+            int? contractDepthOffset = null, bool ignoreFrontier = false)
         {
             return History(symbols, Time - span, Time, resolution, fillForward, extendedMarketHours, dataMappingMode,
-                dataNormalizationMode, contractDepthOffset).Memoize();
->>>>>>> 1ca007fa
+                dataNormalizationMode, contractDepthOffset, ignoreFrontier).Memoize();
         }
 
         /// <summary>
@@ -692,20 +571,13 @@
         /// For example, 0 will use the front month, 1 will use the back month contract</param>
         /// <returns>An enumerable of slice containing the requested historical data</returns>
         [DocumentationAttribute(HistoricalData)]
-<<<<<<< HEAD
-        public IEnumerable<Slice> History(IEnumerable<Symbol> symbols, int periods, Resolution? resolution = null, bool ignoreFrontier = false)
-        {
-            if (resolution == Resolution.Tick) throw new ArgumentException("History functions that accept a 'periods' parameter can not be used with Resolution.Tick");
-            return History(CreateBarCountHistoryRequests(symbols, periods, resolution, ignoreFrontier:ignoreFrontier)).Memoize();
-=======
         public IEnumerable<Slice> History(IEnumerable<Symbol> symbols, int periods, Resolution? resolution = null, bool? fillForward = null,
             bool? extendedMarketHours = null, DataMappingMode? dataMappingMode = null, DataNormalizationMode? dataNormalizationMode = null,
-            int? contractDepthOffset = null)
+            int? contractDepthOffset = null, bool ignoreFrontier = false)
         {
             CheckPeriodBasedHistoryRequestResolution(symbols, resolution);
             return History(CreateBarCountHistoryRequests(symbols, periods, resolution, fillForward, extendedMarketHours, dataMappingMode,
-                dataNormalizationMode, contractDepthOffset)).Memoize();
->>>>>>> 1ca007fa
+                dataNormalizationMode, contractDepthOffset, ignoreFrontier)).Memoize();
         }
 
         /// <summary>
@@ -720,28 +592,16 @@
         /// <param name="dataMappingMode">The contract mapping mode to use for the security history request</param>
         /// <param name="dataNormalizationMode">The price scaling mode to use for the securities history</param>
         /// <param name="contractDepthOffset">The continuous contract desired offset from the current front month.
-<<<<<<< HEAD
         /// For example, 0 (default) will use the front month, 1 will use the back month contract</param>
         /// <param name="ignoreFrontier">Spepcified if frontier timestamp should be ignored so all history can be returned</param>
         /// <returns>An enumerable of slice containing the requested historical data</returns>
         [DocumentationAttribute(HistoricalData)]
         public IEnumerable<Slice> History(IEnumerable<Symbol> symbols, DateTime start, DateTime end, Resolution? resolution = null,
-            bool? fillForward = null, bool? extendedMarket = null, DataMappingMode? dataMappingMode = null,
+            bool? fillForward = null, bool? extendedMarketHours = null, DataMappingMode? dataMappingMode = null,
             DataNormalizationMode? dataNormalizationMode = null, int? contractDepthOffset = null, bool ignoreFrontier = false)
         {
-            return History(CreateDateRangeHistoryRequests(symbols, start, end, resolution, fillForward, extendedMarket, dataMappingMode,
+            return History(CreateDateRangeHistoryRequests(symbols, start, end, resolution, fillForward, extendedMarketHours, dataMappingMode,
                 dataNormalizationMode, contractDepthOffset, ignoreFrontier)).Memoize();
-=======
-        /// For example, 0 will use the front month, 1 will use the back month contract</param>
-        /// <returns>An enumerable of slice containing the requested historical data</returns>
-        [DocumentationAttribute(HistoricalData)]
-        public IEnumerable<Slice> History(IEnumerable<Symbol> symbols, DateTime start, DateTime end, Resolution? resolution = null,
-            bool? fillForward = null, bool? extendedMarketHours = null, DataMappingMode? dataMappingMode = null,
-            DataNormalizationMode? dataNormalizationMode = null, int? contractDepthOffset = null)
-        {
-            return History(CreateDateRangeHistoryRequests(symbols, start, end, resolution, fillForward, extendedMarketHours, dataMappingMode,
-                dataNormalizationMode, contractDepthOffset)).Memoize();
->>>>>>> 1ca007fa
         }
 
         /// <summary>
@@ -1002,32 +862,19 @@
         /// Helper method to create history requests from a date range
         /// </summary>
         private IEnumerable<HistoryRequest> CreateDateRangeHistoryRequests(IEnumerable<Symbol> symbols, DateTime startAlgoTz, DateTime endAlgoTz,
-<<<<<<< HEAD
-            Resolution? resolution = null, bool? fillForward = null, bool? extendedMarket = null, DataMappingMode? dataMappingMode = null,
+            Resolution? resolution = null, bool? fillForward = null, bool? extendedMarketHours = null, DataMappingMode? dataMappingMode = null,
             DataNormalizationMode? dataNormalizationMode = null, int? contractDepthOffset = null, bool ignoreFrontier = false)
         {
-            return CreateDateRangeHistoryRequests(symbols, typeof(BaseData), startAlgoTz, endAlgoTz, resolution, fillForward, extendedMarket,
+            return CreateDateRangeHistoryRequests(symbols, typeof(BaseData), startAlgoTz, endAlgoTz, resolution, fillForward, extendedMarketHours,
                 dataMappingMode, dataNormalizationMode, contractDepthOffset, ignoreFrontier);
-=======
+        }
+
+        /// <summary>
+        /// Helper method to create history requests from a date range with custom data type
+        /// </summary>
+        private IEnumerable<HistoryRequest> CreateDateRangeHistoryRequests(IEnumerable<Symbol> symbols, Type requestedType, DateTime startAlgoTz, DateTime endAlgoTz,
             Resolution? resolution = null, bool? fillForward = null, bool? extendedMarketHours = null, DataMappingMode? dataMappingMode = null,
-            DataNormalizationMode? dataNormalizationMode = null, int? contractDepthOffset = null)
-        {
-            return CreateDateRangeHistoryRequests(symbols, typeof(BaseData), startAlgoTz, endAlgoTz, resolution, fillForward, extendedMarketHours,
-                dataMappingMode, dataNormalizationMode, contractDepthOffset);
->>>>>>> 1ca007fa
-        }
-
-        /// <summary>
-        /// Helper method to create history requests from a date range with custom data type
-        /// </summary>
-        private IEnumerable<HistoryRequest> CreateDateRangeHistoryRequests(IEnumerable<Symbol> symbols, Type requestedType, DateTime startAlgoTz, DateTime endAlgoTz,
-<<<<<<< HEAD
-            Resolution? resolution = null, bool? fillForward = null, bool? extendedMarket = null, DataMappingMode? dataMappingMode = null,
             DataNormalizationMode? dataNormalizationMode = null, int? contractDepthOffset = null, bool ignoreFrontier = false)
-=======
-            Resolution? resolution = null, bool? fillForward = null, bool? extendedMarketHours = null, DataMappingMode? dataMappingMode = null,
-            DataNormalizationMode? dataNormalizationMode = null, int? contractDepthOffset = null)
->>>>>>> 1ca007fa
         {
             return symbols.Where(HistoryRequestValid).SelectMany(x =>
             {
@@ -1036,16 +883,7 @@
                 foreach (var config in GetMatchingSubscriptions(x, requestedType, resolution))
                 {
                     var request = _historyRequestFactory.CreateHistoryRequest(config, startAlgoTz, endAlgoTz, GetExchangeHours(x), resolution,
-<<<<<<< HEAD
-                        dataMappingMode, dataNormalizationMode, contractDepthOffset, ignoreFrontier);
-
-                    // apply overrides
-                    if (fillForward.HasValue) request.FillForwardResolution = fillForward.Value ? GetResolution(x, resolution) : (Resolution?)null;
-                    if (extendedMarket.HasValue) request.IncludeExtendedMarketHours = extendedMarket.Value;
-
-=======
-                        fillForward, extendedMarketHours, dataMappingMode, dataNormalizationMode, contractDepthOffset);
->>>>>>> 1ca007fa
+                        fillForward, extendedMarketHours, dataMappingMode, dataNormalizationMode, contractDepthOffset, ignoreFrontier);
                     requests.Add(request);
                 }
 
@@ -1057,31 +895,19 @@
         /// Helper methods to create a history request for the specified symbols and bar count
         /// </summary>
         private IEnumerable<HistoryRequest> CreateBarCountHistoryRequests(IEnumerable<Symbol> symbols, int periods, Resolution? resolution = null,
-<<<<<<< HEAD
-            DataMappingMode? dataMappingMode = null, DataNormalizationMode? dataNormalizationMode = null, int? contractDepthOffset = null, bool ignoreFrontier = false)
-        {
-            return CreateBarCountHistoryRequests(symbols, typeof(BaseData), periods, resolution, dataMappingMode, dataNormalizationMode,
-                contractDepthOffset, ignoreFrontier);
-=======
             bool? fillForward = null, bool? extendedMarketHours = null, DataMappingMode? dataMappingMode = null,
-            DataNormalizationMode? dataNormalizationMode = null, int? contractDepthOffset = null)
+            DataNormalizationMode? dataNormalizationMode = null, int? contractDepthOffset = null, bool ignoreFrontier = false)
         {
             return CreateBarCountHistoryRequests(symbols, typeof(BaseData), periods, resolution, fillForward, extendedMarketHours, dataMappingMode,
-                dataNormalizationMode, contractDepthOffset);
->>>>>>> 1ca007fa
+                dataNormalizationMode, contractDepthOffset, ignoreFrontier);
         }
 
         /// <summary>
         /// Helper methods to create a history request for the specified symbols and bar count with custom data type
         /// </summary>
         private IEnumerable<HistoryRequest> CreateBarCountHistoryRequests(IEnumerable<Symbol> symbols, Type requestedType, int periods,
-<<<<<<< HEAD
-            Resolution? resolution = null, DataMappingMode? dataMappingMode = null, DataNormalizationMode? dataNormalizationMode = null,
-            int? contractDepthOffset = null, bool ignoreFrontier = false)
-=======
             Resolution? resolution = null, bool? fillForward = null, bool? extendedMarketHours = null, DataMappingMode? dataMappingMode = null,
-            DataNormalizationMode? dataNormalizationMode = null, int? contractDepthOffset = null)
->>>>>>> 1ca007fa
+            DataNormalizationMode? dataNormalizationMode = null, int? contractDepthOffset = null, bool ignoreFrontier = false)
         {
             return symbols.Where(HistoryRequestValid).SelectMany(symbol =>
             {
@@ -1096,13 +922,8 @@
                 var start = _historyRequestFactory.GetStartTimeAlgoTz(symbol, periods, res, exchange, configs.First().DataTimeZone, extendedMarketHours);
                 var end = Time;
 
-<<<<<<< HEAD
-                return configs.Select(config => _historyRequestFactory.CreateHistoryRequest(config, start, end, exchange, res, dataMappingMode,
-                    dataNormalizationMode, contractDepthOffset, ignoreFrontier));
-=======
                 return configs.Select(config => _historyRequestFactory.CreateHistoryRequest(config, start, end, exchange, res, fillForward,
-                    extendedMarketHours, dataMappingMode, dataNormalizationMode, contractDepthOffset));
->>>>>>> 1ca007fa
+                    extendedMarketHours, dataMappingMode, dataNormalizationMode, contractDepthOffset, ignoreFrontier));
             });
         }
 
