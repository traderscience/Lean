/*
 * QUANTCONNECT.COM - Democratizing Finance, Empowering Individuals.
 * Lean Algorithmic Trading Engine v2.0. Copyright 2014 QuantConnect Corporation.
 *
 * Licensed under the Apache License, Version 2.0 (the "License");
 * you may not use this file except in compliance with the License.
 * You may obtain a copy of the License at http://www.apache.org/licenses/LICENSE-2.0
 *
 * Unless required by applicable law or agreed to in writing, software
 * distributed under the License is distributed on an "AS IS" BASIS,
 * WITHOUT WARRANTIES OR CONDITIONS OF ANY KIND, either express or implied.
 * See the License for the specific language governing permissions and
 * limitations under the License.
 *
*/

using System.Collections.Concurrent;
using System.Collections.Generic;
using System.ComponentModel.Composition;
using QuantConnect.Interfaces;
using QuantConnect.Lean.Engine.Results;
using QuantConnect.Orders;
using QuantConnect.Securities;

namespace QuantConnect.Lean.Engine.TransactionHandlers
{
    /// <summary>
    /// Transaction handlers define how the transactions are processed and set the order fill information.
    /// The pass this information back to the algorithm portfolio and ensure the cash and portfolio are synchronized.
    /// </summary>
    [InheritedExport(typeof(ITransactionHandler))]
    public interface ITransactionHandler : IOrderProcessor, IOrderEventProvider
    {
        /// <summary>
        /// Boolean flag indicating the thread is busy.
        /// False indicates it is completely finished processing and ready to be terminated.
        /// </summary>
        bool IsActive
        {
            get;
        }

        /// <summary>
        /// Gets the permanent storage for all orders
        /// </summary>
        ConcurrentDictionary<int, Order> Orders
        {
            get;
        }

        /// <summary>
        /// Gets all order events
        /// </summary>
        IEnumerable<OrderEvent> OrderEvents { get; }

        /// <summary>
        /// Gets the permanent storage for all order tickets
        /// </summary>
        ConcurrentDictionary<int, OrderTicket> OrderTickets
        {
            get;
        }

        /// <summary>
        /// Initializes the transaction handler for the specified algorithm using the specified brokerage implementation
        /// </summary>
        void Initialize(IAlgorithm algorithm, IBrokerage brokerage, IResultHandler resultHandler);

        /// <summary>
        /// Signal a end of thread request to stop montioring the transactions.
        /// </summary>
        void Exit();

        /// <summary>
        /// Process any synchronous events from the primary algorithm thread.
        /// </summary>
        void ProcessSynchronousEvents();

        /// <summary>
        /// Register an already open Order
        /// </summary>
<<<<<<< HEAD
        void AddOpenOrder(Order order, OrderTicket orderTicket);

        /// <summary>
        /// Get a list of open positions at the broker
        /// </summary>
        /// <returns></returns>
        IEnumerable<Holding> GetOpenPositions();

        /// <summary>
        /// Get a list of cash balances from broker
        /// </summary>
        /// <returns></returns>
        IEnumerable<CashAmount> GetCashBalance();

=======
        void AddOpenOrder(Order order, IAlgorithm algorithm);
>>>>>>> 1ca007fa
    }
}<|MERGE_RESOLUTION|>--- conflicted
+++ resolved
@@ -79,8 +79,7 @@
         /// <summary>
         /// Register an already open Order
         /// </summary>
-<<<<<<< HEAD
-        void AddOpenOrder(Order order, OrderTicket orderTicket);
+        void AddOpenOrder(Order order, IAlgorithm algorithm);
 
         /// <summary>
         /// Get a list of open positions at the broker
@@ -93,9 +92,5 @@
         /// </summary>
         /// <returns></returns>
         IEnumerable<CashAmount> GetCashBalance();
-
-=======
-        void AddOpenOrder(Order order, IAlgorithm algorithm);
->>>>>>> 1ca007fa
     }
 }