--- conflicted
+++ resolved
@@ -188,16 +188,12 @@
         private void OrderMatch(string data)
         {
             var message = JsonConvert.DeserializeObject<Messages.Matched>(data, JsonSettings);
-<<<<<<< HEAD
+            
+            EmitTradeTick(message);
+
             var cached = CachedOrderIDs
                 .Where(o => o.Value.BrokerId.Contains(message.MakerOrderId) || o.Value.BrokerId.Contains(message.TakerOrderId))
                 .ToList();
-=======
-
-            EmitTradeTick(message);
-
-            var cached = CachedOrderIDs.Where(o => o.Value.BrokerId.Contains(message.MakerOrderId) || o.Value.BrokerId.Contains(message.TakerOrderId));
->>>>>>> fae683dd
 
             var symbol = ConvertProductId(message.ProductId);
 
