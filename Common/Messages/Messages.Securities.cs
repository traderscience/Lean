/*
 * QUANTCONNECT.COM - Democratizing Finance, Empowering Individuals.
 * Lean Algorithmic Trading Engine v2.0. Copyright 2014 QuantConnect Corporation.
 *
 * Licensed under the Apache License, Version 2.0 (the "License");
 * you may not use this file except in compliance with the License.
 * You may obtain a copy of the License at http://www.apache.org/licenses/LICENSE-2.0
 *
 * Unless required by applicable law or agreed to in writing, software
 * distributed under the License is distributed on an "AS IS" BASIS,
 * WITHOUT WARRANTIES OR CONDITIONS OF ANY KIND, either express or implied.
 * See the License for the specific language governing permissions and
 * limitations under the License.
*/

using System;
using System.Collections.Generic;
using System.Linq;
using System.Runtime.CompilerServices;
using System.Text;

using QuantConnect.Data;
using QuantConnect.Securities;
using QuantConnect.Securities.Positions;

using static QuantConnect.StringExtensions;

namespace QuantConnect
{
    /// <summary>
    /// Provides user-facing message construction methods and static messages for the <see cref="Securities"/> namespace
    /// </summary>
    public static partial class Messages
    {
        /// <summary>
        /// Provides user-facing messages for the <see cref="Securities.AccountEvent"/> class and its consumers or related classes
        /// </summary>
        public static class AccountEvent
        {
            [MethodImpl(MethodImplOptions.AggressiveInlining)]
            public static string ToString(Securities.AccountEvent accountEvent)
            {
                return Invariant($"Account {accountEvent.CurrencySymbol} Balance: {accountEvent.CashBalance:0.00}");
            }
        }

        /// <summary>
        /// Provides user-facing messages for the <see cref="Securities.BuyingPowerModel"/> class and its consumers or related classes
        /// </summary>
        public static class BuyingPowerModel
        {
            public static string InvalidInitialMarginRequirement = "Initial margin requirement must be between 0 and 1";

            public static string InvalidMaintenanceMarginRequirement = "Maintenance margin requirement must be between 0 and 1";

            public static string InvalidFreeBuyingPowerPercentRequirement = "Free Buying Power Percent requirement must be between 0 and 1";

            public static string InvalidLeverage = "Leverage must be greater than or equal to 1.";

            [MethodImpl(MethodImplOptions.AggressiveInlining)]
            public static string InsufficientBuyingPowerDueToNullOrderTicket(Orders.Order order)
            {
                return Invariant($"Null order ticket for id: {order.Id}");
            }

            [MethodImpl(MethodImplOptions.AggressiveInlining)]
            public static string InsufficientBuyingPowerDueToUnsufficientMargin(Orders.Order order,
                decimal initialMarginRequiredForRemainderOfOrder, decimal freeMargin)
            {
                return Invariant($@"Id: {order.Id}, Initial Margin: {initialMarginRequiredForRemainderOfOrder.Normalize()}, Free Margin: {freeMargin.Normalize()}");
            }

            [MethodImpl(MethodImplOptions.AggressiveInlining)]
            public static string TargetOrderMarginNotAboveMinimum(decimal absDifferenceOfMargin, decimal minimumValue)
            {
                return Invariant($"The target order margin {absDifferenceOfMargin} is less than the minimum {minimumValue}.");
            }

            [MethodImpl(MethodImplOptions.AggressiveInlining)]
            public static string TargetOrderMarginNotAboveMinimum()
            {
                return "Warning: Portfolio rebalance result ignored as it resulted in a single share trade recommendation which can generate high fees." +
                    " To disable minimum order size checks please set Settings.MinimumOrderMarginPortfolioPercentage = 0.";
            }

            [MethodImpl(MethodImplOptions.AggressiveInlining)]
            public static string OrderQuantityLessThanLotSize(Securities.Security security, decimal targetOrderMargin)
            {
                return Invariant($@"The order quantity is less than the lot size of {security.SymbolProperties.LotSize} and has been rounded to zero. Target order margin {targetOrderMargin}. ");
            }

            [MethodImpl(MethodImplOptions.AggressiveInlining)]
            public static string FailedToConvergeOnTheTargetMargin(GetMaximumOrderQuantityForTargetBuyingPowerParameters parameters,
                decimal signedTargetFinalMarginValue, decimal orderFees)
            {
                return Invariant($@"GetMaximumOrderQuantityForTargetBuyingPower failed to converge on the target margin: {signedTargetFinalMarginValue}; the following information can be used to reproduce the issue. Total Portfolio Cash: {parameters.Portfolio.Cash}; Security : {parameters.Security.Symbol.ID}; Price : {parameters.Security.Close}; Leverage: {parameters.Security.Leverage}; Order Fee: {orderFees}; Lot Size: {parameters.Security.SymbolProperties.LotSize}; Current Holdings: {parameters.Security.Holdings.Quantity} @ {parameters.Security.Holdings.AveragePrice}; Target Percentage: %{parameters.TargetBuyingPower * 100};");
            }

            [MethodImpl(MethodImplOptions.AggressiveInlining)]
            public static string FailedToConvergeOnTheTargetMarginUnderlyingSecurityInfo(Securities.Security underlying)
            {
                return Invariant($@"Underlying Security: {underlying.Symbol.ID}; Underlying Price: {underlying.Close}; Underlying Holdings: {underlying.Holdings.Quantity} @ {underlying.Holdings.AveragePrice};");
            }

            [MethodImpl(MethodImplOptions.AggressiveInlining)]
            public static string MarginBeingAdjustedInTheWrongDirection(decimal targetMargin, decimal marginForOneUnit, Securities.Security security)
            {
                return Invariant(
                    $@"Margin is being adjusted in the wrong direction. Reproduce this issue with the following variables, Target Margin: {targetMargin}; MarginForOneUnit: {marginForOneUnit}; Security Holdings: {security.Holdings.Quantity} @ {security.Holdings.AveragePrice}; LotSize: {security.SymbolProperties.LotSize}; Price: {security.Close}; Leverage: {security.Leverage}");
            }

            [MethodImpl(MethodImplOptions.AggressiveInlining)]
            public static string MarginBeingAdjustedInTheWrongDirectionUnderlyingSecurityInfo(Securities.Security underlying)
            {
                return Invariant($@"Underlying Security: {underlying.Symbol.ID}; Underlying Price: {underlying.Close}; Underlying Holdings: {underlying.Holdings.Quantity} @ {underlying.Holdings.AveragePrice};");
            }
        }

        /// <summary>
        /// Provides user-facing messages for the <see cref="Securities.PositionGroupBuyingPowerModel"/> class and its consumers or related classes
        /// </summary>
        public static class PositionGroupBuyingPowerModel
        {

            public static string DeltaCannotBeApplied = "No buying power used, delta cannot be applied";

            [MethodImpl(MethodImplOptions.AggressiveInlining)]
            public static string ComputedZeroInitialMargin(IPositionGroup positionGroup)
            {
                return Invariant($"Computed zero initial margin requirement for {positionGroup.GetUserFriendlyName()}.");
            }

            [MethodImpl(MethodImplOptions.AggressiveInlining)]
            public static string PositionGroupQuantityRoundedToZero(decimal targetOrderMargin)
            {
                return Invariant($"The position group order quantity has been rounded to zero. Target order margin {targetOrderMargin}.");
            }

            [MethodImpl(MethodImplOptions.AggressiveInlining)]
            public static string FailedToConvergeOnTargetMargin(decimal targetMargin, decimal positionGroupQuantity, decimal orderFees,
                GetMaximumLotsForTargetBuyingPowerParameters parameters)
            {
                return Invariant($@"Failed to converge on the target margin: {targetMargin}; the following information can be used to reproduce the issue. Total Portfolio Cash: {parameters.Portfolio.Cash}; Position group: {parameters.PositionGroup.GetUserFriendlyName()}; Position group order quantity: {positionGroupQuantity} Order Fee: {orderFees}; Current Holdings: {parameters.PositionGroup.Quantity}; Target Percentage: %{parameters.TargetBuyingPower * 100};");
            }
        }

        /// <summary>
        /// Provides user-facing messages for the <see cref="Securities.PositionGroupBuyingPowerModel"/> class and its consumers or related classes
        /// </summary>
        public static class PositionGroupBuyingPowerModel
        {

            public static string DeltaCannotBeApplied = "No buying power used, delta cannot be applied";

            [MethodImpl(MethodImplOptions.AggressiveInlining)]
            public static string ComputedZeroInitialMargin(IPositionGroup positionGroup)
            {
                return Invariant($"Computed zero initial margin requirement for {positionGroup.GetUserFriendlyName()}.");
            }

            [MethodImpl(MethodImplOptions.AggressiveInlining)]
            public static string PositionGroupQuantityRoundedToZero(decimal targetOrderMargin)
            {
                return Invariant($"The position group order quantity has been rounded to zero. Target order margin {targetOrderMargin}.");
            }

            [MethodImpl(MethodImplOptions.AggressiveInlining)]
            public static string FailedToConvergeOnTargetMargin(decimal targetMargin, decimal positionGroupQuantity, decimal orderFees,
                GetMaximumLotsForTargetBuyingPowerParameters parameters)
            {
                return Invariant($@"Failed to converge on the target margin: {targetMargin}; the following information can be used to reproduce the issue. Total Portfolio Cash: {parameters.Portfolio.Cash}; Position group: {parameters.PositionGroup.GetUserFriendlyName()}; Position group order quantity: {positionGroupQuantity} Order Fee: {orderFees}; Current Holdings: {parameters.PositionGroup.Quantity}; Target Percentage: %{parameters.TargetBuyingPower * 100};");
            }
        }

        /// <summary>
        /// Provides user-facing messages for the <see cref="Securities.Cash"/> class and its consumers or related classes
        /// </summary>
        public static class Cash
        {
            public static string NullOrEmptyCashSymbol = "Cash symbols cannot be null or empty.";

            [MethodImpl(MethodImplOptions.AggressiveInlining)]
            public static string NoTradablePairFoundForCurrencyConversion(string cashCurrencySymbol, string accountCurrency,
                IEnumerable<KeyValuePair<SecurityType, string>> marketMap)
            {
<<<<<<< HEAD
                return Invariant($@"No tradeable pair was found for currency {cashCurrencySymbol}, conversion rate to account currency ({accountCurrency}) will be set to zero. Markets: [{string.Join(",", marketMap.Select(x => $"{x.Key}:{x.Value}"))}]");
=======
                return Invariant($@"No tradeable pair was found for currency {cashCurrencySymbol}, conversion rate to account currency ({
                    accountCurrency}) will be set to zero. Markets: [{string.Join(",", marketMap.Select(x => $"{x.Key}:{x.Value}"))}]");
>>>>>>> 1ca007fa
            }

            [MethodImpl(MethodImplOptions.AggressiveInlining)]
            public static string AddingSecuritySymbolForCashCurrencyFeed(QuantConnect.Symbol symbol, string cashCurrencySymbol)
            {
                return Invariant($"Adding {symbol.Value} {symbol.ID.Market} for cash {cashCurrencySymbol} currency feed");
            }

            [MethodImpl(MethodImplOptions.AggressiveInlining)]
            public static string ToString(Securities.Cash cash, string accountCurrency)
            {
                // round the conversion rate for output
                var rate = cash.ConversionRate;
                rate = rate < 1000 ? rate.RoundToSignificantDigits(5) : Math.Round(rate, 2);
                return Invariant($@"{cash.Symbol}: {cash.CurrencySymbol}{cash.Amount,15:0.00} @ {rate,10:0.00####} = {QuantConnect.Currencies.GetCurrencySymbol(accountCurrency)}{Math.Round(cash.ValueInAccountCurrency, 2)}");
            }
        }

        /// <summary>
        /// Provides user-facing messages for the <see cref="Securities.CashBook"/> class and its consumers or related classes
        /// </summary>
        public static class CashBook
        {
            public static string UnexpectedRequestForNullCurrency = "Unexpected request for NullCurrency Cash instance";

            [MethodImpl(MethodImplOptions.AggressiveInlining)]
            public static string ConversionRateNotFound(string currency)
            {
                return Invariant($"The conversion rate for {currency} is not available.");
            }

            [MethodImpl(MethodImplOptions.AggressiveInlining)]
            public static string ToString(Securities.CashBook cashBook)
            {
                var sb = new StringBuilder();
                sb.AppendLine(Invariant($"Symbol {"Quantity",13}    {"Conversion",10} = Value in {cashBook.AccountCurrency}"));
                foreach (var value in cashBook.Values)
                {
                    sb.AppendLine(value.ToString(cashBook.AccountCurrency));
                }
                sb.AppendLine("-------------------------------------------------");
                sb.AppendLine(Invariant($@"CashBook Total Value:                {QuantConnect.Currencies.GetCurrencySymbol(cashBook.AccountCurrency)}{Math.Round(cashBook.TotalValueInAccountCurrency, 2).ToStringInvariant()}"));

                return sb.ToString();
            }

            [MethodImpl(MethodImplOptions.AggressiveInlining)]
            public static string CashSymbolNotFound(string symbol)
            {
                return $"This cash symbol ({symbol}) was not found in your cash book.";
            }

            [MethodImpl(MethodImplOptions.AggressiveInlining)]
            public static string FailedToRemoveRecord(string symbol)
            {
                return $"Failed to remove the cash book record for symbol {symbol}";
            }
        }

        /// <summary>
        /// Provides user-facing messages for the <see cref="Securities.CashBuyingPowerModel"/> class and its consumers or related classes
        /// </summary>
        public static class CashBuyingPowerModel
        {
            public static string UnsupportedLeverage = "CashBuyingPowerModel does not allow setting leverage. Cash accounts have no leverage.";

            public static string GetMaximumOrderQuantityForDeltaBuyingPowerNotImplemented =
                $@"The {nameof(CashBuyingPowerModel)} does not require '{nameof(Securities.CashBuyingPowerModel.GetMaximumOrderQuantityForDeltaBuyingPower)}'.";

            public static string ShortingNotSupported = "The cash model does not allow shorting.";

            public static string InvalidSecurity = $"The security type must be {nameof(SecurityType.Crypto)}or {nameof(SecurityType.Forex)}.";

            [MethodImpl(MethodImplOptions.AggressiveInlining)]
            public static string UnsupportedSecurity(Securities.Security security)
            {
                return $@"The '{security.Symbol.Value}' security is not supported by this cash model. Currently only {nameof(SecurityType.Crypto)} and {nameof(SecurityType.Forex)} are supported.";
            }

            [MethodImpl(MethodImplOptions.AggressiveInlining)]
            public static string SellOrderShortHoldingsNotSupported(decimal totalQuantity, decimal openOrdersReservedQuantity, decimal orderQuantity,
                IBaseCurrencySymbol baseCurrency)
            {
                return Invariant($@"Your portfolio holds {totalQuantity.Normalize()} {baseCurrency.BaseCurrency.Symbol}, {openOrdersReservedQuantity.Normalize()} {baseCurrency.BaseCurrency.Symbol} of which are reserved for open orders, but your Sell order is for {orderQuantity.Normalize()} {baseCurrency.BaseCurrency.Symbol}. Cash Modeling trading does not permit short holdings so ensure you only sell what you have, including any additional open orders.");
            }

            [MethodImpl(MethodImplOptions.AggressiveInlining)]
            public static string BuyOrderQuantityGreaterThanMaxForBuyingPower(decimal totalQuantity, decimal maximumQuantity,
                decimal openOrdersReservedQuantity, decimal orderQuantity, IBaseCurrencySymbol baseCurrency, Securities.Security security,
                Orders.Order order)
            {
                return Invariant($@"Your portfolio holds {totalQuantity.Normalize()} {security.QuoteCurrency.Symbol}, {openOrdersReservedQuantity.Normalize()} {security.QuoteCurrency.Symbol} of which are reserved for open orders, but your Buy order is for {order.AbsoluteQuantity.Normalize()} {baseCurrency.BaseCurrency.Symbol}. Your order requires a total value of {orderQuantity.Normalize()} {security.QuoteCurrency.Symbol}, but only a total value of {Math.Abs(maximumQuantity).Normalize()} {security.QuoteCurrency.Symbol} is available.");
            }

            [MethodImpl(MethodImplOptions.AggressiveInlining)]
            public static string NoDataInInternalCashFeedYet(Securities.Security security, Securities.SecurityPortfolioManager portfolio)
            {
                return Invariant($@"The internal cash feed required for converting {security.QuoteCurrency.Symbol} to {portfolio.CashBook.AccountCurrency} does not have any data yet (or market may be closed).");
            }

            [MethodImpl(MethodImplOptions.AggressiveInlining)]
            public static string ZeroContractMultiplier(Securities.Security security)
            {
                return $@"The contract multiplier for the {security.Symbol.Value} security is zero. The symbol properties database may be out of date.";
            }

            [MethodImpl(MethodImplOptions.AggressiveInlining)]
            public static string OrderQuantityLessThanLotSize(Securities.Security security)
            {
                return Invariant($@"The order quantity is less than the lot size of {security.SymbolProperties.LotSize} and has been rounded to zero.");
            }

            [MethodImpl(MethodImplOptions.AggressiveInlining)]
            public static string OrderQuantityLessThanLotSizeOrderDetails(decimal targetOrderValue, decimal orderQuantity, decimal orderFees)
            {
                return Invariant($"Target order value {targetOrderValue}. Order fees {orderFees}. Order quantity {orderQuantity}.");
            }

            [MethodImpl(MethodImplOptions.AggressiveInlining)]
            public static string FailedToConvergeOnTargetOrderValue(decimal targetOrderValue, decimal currentOrderValue, decimal orderQuantity,
                decimal orderFees, Securities.Security security)
            {
                return Invariant($@"GetMaximumOrderQuantityForTargetBuyingPower failed to converge to target order value {targetOrderValue}. Current order value is {currentOrderValue}. Order quantity {orderQuantity}. Lot size is {security.SymbolProperties.LotSize}. Order fees {orderFees}. Security symbol {security.Symbol}");
            }
        }

        /// <summary>
        /// Provides user-facing messages for the <see cref="Securities.DefaultMarginCallModel"/> class and its consumers or related classes
        /// </summary>
        public static class DefaultMarginCallModel
        {
            public static string MarginCallOrderTag = "Margin Call";
        }

        /// <summary>
        /// Provides user-facing messages for the <see cref="Securities.DynamicSecurityData"/> class and its consumers or related classes
        /// </summary>
        public static class DynamicSecurityData
        {
            public static string PropertiesCannotBeSet =
                "DynamicSecurityData is a view of the SecurityCache. It is readonly, properties can not be set";

            [MethodImpl(MethodImplOptions.AggressiveInlining)]
            public static string PropertyNotFound(string name)
            {
                return $"Property with name '{name}' does not exist.";
            }

            [MethodImpl(MethodImplOptions.AggressiveInlining)]
            public static string UnexpectedTypesForGetAll(Type type, object data)
            {
                return $"Expected a list with type '{type.GetBetterTypeName()}' but found type '{data.GetType().GetBetterTypeName()}";
            }
        }

        /// <summary>
        /// Provides user-facing messages for the <see cref="Securities.EquityPriceVariationModel"/> class and its consumers or related classes
        /// </summary>
        public static class EquityPriceVariationModel
        {
            [MethodImpl(MethodImplOptions.AggressiveInlining)]
            public static string InvalidSecurityType(Securities.Security security)
            {
                return Invariant($"Invalid SecurityType: {security.Type}");
            }
        }

        /// <summary>
        /// Provides user-facing messages for the <see cref="Securities.ErrorCurrencyConverter"/> class and its consumers or related classes
        /// </summary>
        public static class ErrorCurrencyConverter
        {
            public static string AccountCurrencyUnexpectedUsage = "Unexpected usage of ErrorCurrencyConverter.AccountCurrency";

            public static string ConvertToAccountCurrencyPurposefullyThrow =
                $@"This method purposefully throws as a proof that a test does not depend on {nameof(ICurrencyConverter)}. If this exception is encountered, it means the test DOES depend on {nameof(ICurrencyConverter)} and should be properly updated to use a real implementation of {nameof(ICurrencyConverter)}.";
        }

        /// <summary>
        /// Provides user-facing messages for the <see cref="Securities.FuncSecuritySeeder"/> class and its consumers or related classes
        /// </summary>
        public static class FuncSecuritySeeder
        {
            [MethodImpl(MethodImplOptions.AggressiveInlining)]
            public static string SeededSecurityInfo(BaseData seedData)
            {
                return $"Seeded security: {seedData.Symbol.Value}: {seedData.GetType()} {seedData.Value}";
            }

            [MethodImpl(MethodImplOptions.AggressiveInlining)]
            public static string UnableToSeedSecurity(Securities.Security security)
            {
                return $"Unable to seed security: {security.Symbol.Value}";
            }

            [MethodImpl(MethodImplOptions.AggressiveInlining)]
            public static string UnableToSecurityPrice(Securities.Security security)
            {
                return $"Could not seed price for security {security.Symbol}";
            }
        }

        /// <summary>
        /// Provides user-facing messages for the <see cref="Securities.IdentityCurrencyConverter"/> class and its consumers or related classes
        /// </summary>
        public static class IdentityCurrencyConverter
        {
            public static string UnableToHandleCashInNonAccountCurrency =
                $"The {nameof(Securities.IdentityCurrencyConverter)} can only handle CashAmounts in units of the account currency";
        }

        /// <summary>
        /// Provides user-facing messages for the <see cref="Securities.InitialMarginParameters"/> class and its consumers or related classes
        /// </summary>
        public static class InitialMarginParameters
        {
            public static string ForUnderlyingOnlyInvokableForIDerivativeSecurity =
                "ForUnderlying is only invokable for IDerivativeSecurity (Option|Future)";
        }

        /// <summary>
        /// Provides user-facing messages for the <see cref="Securities.LocalMarketHours"/> class and its consumers or related classes
        /// </summary>
        public static class LocalMarketHours
        {
            [MethodImpl(MethodImplOptions.AggressiveInlining)]
            public static string ToString(Securities.LocalMarketHours instance)
            {
                if (instance.IsClosedAllDay)
                {
                    return "Closed All Day";
                }

                if (instance.IsOpenAllDay)
                {
                    return "Open All Day";
                }

                return Invariant($"{instance.DayOfWeek}: {string.Join(" | ", instance.Segments)}");
            }
        }

        /// <summary>
        /// Provides user-facing messages for the <see cref="Securities.MaintenanceMarginParameters"/> class and its consumers or related classes
        /// </summary>
        public static class MaintenanceMarginParameters
        {
            public static string ForUnderlyingOnlyInvokableForIDerivativeSecurity =
                "ForUnderlying is only invokable for IDerivativeSecurity (Option|Future)";
        }

        /// <summary>
        /// Provides user-facing messages for the <see cref="Securities.MarketHoursDatabase"/> class and its consumers or related classes
        /// </summary>
        public static class MarketHoursDatabase
        {
            public static string FutureUsaMarketTypeNoLongerSupported =
                "Future.Usa market type is no longer supported as we mapped each ticker to its actual exchange. " +
                "Please find your specific market in the symbol-properties database.";

            [MethodImpl(MethodImplOptions.AggressiveInlining)]
            public static string ExchangeHoursNotFound(Securities.SecurityDatabaseKey key,
                IEnumerable<Securities.SecurityDatabaseKey> availableKeys = null)
            {
                var keys = "";
                if (availableKeys != null)
                {
                    keys = " Available keys: " + string.Join(", ", availableKeys);
                }

                return $"Unable to locate exchange hours for {key}.{keys}";
            }

            [MethodImpl(MethodImplOptions.AggressiveInlining)]
            public static string SuggestedMarketBasedOnTicker(string market)
            {
                return $"Suggested market based on the provided ticker 'Market.{market.ToUpperInvariant()}'.";
            }
        }

        /// <summary>
        /// Provides user-facing messages for the <see cref="Securities.MarketHoursSegment"/> class and its consumers or related classes
        /// </summary>
        public static class MarketHoursSegment
        {
            public static string InvalidExtendedMarketOpenTime = "Extended market open time must be less than or equal to market open time.";

            public static string InvalidMarketCloseTime = "Market close time must be after market open time.";

            public static string InvalidExtendedMarketCloseTime = "Extended market close time must be greater than or equal to market close time.";

            [MethodImpl(MethodImplOptions.AggressiveInlining)]
            public static string ToString(Securities.MarketHoursSegment instance)
            {
                return $"{instance.State}: {instance.Start.ToStringInvariant(null)}-{instance.End.ToStringInvariant(null)}";
            }
        }

        /// <summary>
        /// Provides user-facing messages for the <see cref="Securities.RegisteredSecurityDataTypesProvider"/> class and its consumers or related classes
        /// </summary>
        public static class RegisteredSecurityDataTypesProvider
        {
            [MethodImpl(MethodImplOptions.AggressiveInlining)]
            public static string TwoDifferentTypesDetectedForTheSameTypeName(Type type, Type existingType)
            {
                return $"Two different types were detected trying to register the same type name: {existingType} - {type}";
            }
        }

        /// <summary>
        /// Provides user-facing messages for the <see cref="Securities.Security"/> class and its consumers or related classes
        /// </summary>
        public static class Security
        {
            public static string ValidSymbolPropertiesInstanceRequired = "Security requires a valid SymbolProperties instance.";

            public static string UnmatchingQuoteCurrencies = "symbolProperties.QuoteCurrency must match the quoteCurrency.Symbol";

            public static string SetLocalTimeKeeperMustBeCalledBeforeUsingLocalTime =
                "Security.SetLocalTimeKeeper(LocalTimeKeeper) must be called in order to use the LocalTime property.";

            public static string UnmatchingSymbols = "Symbols must match.";

            public static string UnmatchingExchangeTimeZones = "ExchangeTimeZones must match.";
        }

        /// <summary>
        /// Provides user-facing messages for the <see cref="Securities.SecurityDatabaseKey"/> class and its consumers or related classes
        /// </summary>
        public static class SecurityDatabaseKey
        {
            [MethodImpl(MethodImplOptions.AggressiveInlining)]
            public static string KeyNotInExpectedFormat(string key)
            {
                return $"The specified key was not in the expected format: {key}";
            }

            [MethodImpl(MethodImplOptions.AggressiveInlining)]
            public static string ToString(Securities.SecurityDatabaseKey instance)
            {
                return Invariant($"{instance.SecurityType}-{instance.Market}-{instance.Symbol}");
            }
        }

        /// <summary>
        /// Provides user-facing messages for the <see cref="Securities.SecurityDefinitionSymbolResolver"/> class and its consumers or related classes
        /// </summary>
        public static class SecurityDefinitionSymbolResolver
        {
            [MethodImpl(MethodImplOptions.AggressiveInlining)]
            public static string NoSecurityDefinitionsLoaded(string securitiesDefinitionKey)
            {
                return $"No security definitions data loaded from file: {securitiesDefinitionKey}";
            }
        }

        /// <summary>
        /// Provides user-facing messages for the <see cref="Securities.SecurityExchangeHours"/> class and its consumers or related classes
        /// </summary>
        public static class SecurityExchangeHours
        {
            public static string UnableToLocateNextMarketOpenInTwoWeeks = "Unable to locate next market open within two weeks.";

            public static string UnableToLocateNextMarketCloseInTwoWeeks = "Unable to locate next market close within two weeks.";

            [MethodImpl(MethodImplOptions.AggressiveInlining)]
            public static string LastMarketOpenNotFound(DateTime localDateTime, bool isMarketAlwaysOpen)
            {
                return $"Did not find last market open for {localDateTime}. IsMarketAlwaysOpen: {isMarketAlwaysOpen}";
            }
        }

        /// <summary>
        /// Provides user-facing messages for the <see cref="Securities.SecurityHolding"/> class and its consumers or related classes
        /// </summary>
        public static class SecurityHolding
        {
            [MethodImpl(MethodImplOptions.AggressiveInlining)]
            public static string ToString(Securities.SecurityHolding instance)
            {
                return Invariant($"{instance.Symbol.Value}: {instance.Quantity} @ {instance.AveragePrice}");
            }
        }

        /// <summary>
        /// Provides user-facing messages for the <see cref="Securities.SecurityManager"/> class and its consumers or related classes
        /// </summary>
        public static class SecurityManager
        {
            [MethodImpl(MethodImplOptions.AggressiveInlining)]
            public static string SymbolNotFoundInSecurities(QuantConnect.Symbol symbol)
            {
                return Invariant($@"This asset symbol ({symbol}) was not found in your security list. Please add this security or check it exists before using it with 'Securities.ContainsKey(""{QuantConnect.SymbolCache.GetTicker(symbol)}"")'");
            }

            [MethodImpl(MethodImplOptions.AggressiveInlining)]
            public static string UnableToOverwriteSecurity(QuantConnect.Symbol symbol)
            {
                return Invariant($"Unable to overwrite existing Security: {symbol}");
            }
        }

        /// <summary>
        /// Provides user-facing messages for the <see cref="Securities.SecurityPortfolioManager"/> class and its consumers or related classes
        /// </summary>
        public static class SecurityPortfolioManager
        {
            public static string DictionaryAddNotImplemented =
                "Portfolio object is an adaptor for Security Manager. To add a new asset add the required data during initialization.";

            public static string DictionaryClearNotImplemented = "Portfolio object is an adaptor for Security Manager and cannot be cleared.";

            public static string DictionaryRemoveNotImplemented = "Portfolio object is an adaptor for Security Manager and objects cannot be removed.";

            public static string CannotChangeAccountCurrencyAfterAddingSecurity =
                "Cannot change AccountCurrency after adding a Security. Please move SetAccountCurrency() before AddSecurity().";

            public static string CannotChangeAccountCurrencyAfterSettingCash =
                "Cannot change AccountCurrency after setting cash. Please move SetAccountCurrency() before SetCash().";

            [MethodImpl(MethodImplOptions.AggressiveInlining)]
            public static string AccountCurrencyAlreadySet(Securities.CashBook cashBook, string newAccountCurrency)
            {
                return $"account currency has already been set to {cashBook.AccountCurrency}. Will ignore new value {newAccountCurrency}";
            }

            [MethodImpl(MethodImplOptions.AggressiveInlining)]
            public static string SettingAccountCurrency(string accountCurrency)
            {
                return $"setting account currency to {accountCurrency}";
            }

            [MethodImpl(MethodImplOptions.AggressiveInlining)]
            public static string TotalMarginInformation(decimal totalMarginUsed, decimal marginRemaining)
            {
                return Invariant($"Total margin information: TotalMarginUsed: {totalMarginUsed:F2}, MarginRemaining: {marginRemaining:F2}");
            }

            [MethodImpl(MethodImplOptions.AggressiveInlining)]
            public static string OrderRequestMarginInformation(decimal marginUsed, decimal marginRemaining)
            {
                return Invariant($"Order request margin information: MarginUsed: {marginUsed:F2}, MarginRemaining: {marginRemaining:F2}");
            }
        }

        /// <summary>
        /// Provides user-facing messages for the <see cref="Securities.SecurityService"/> class and its consumers or related classes
        /// </summary>
        public static class SecurityService
        {
            [MethodImpl(MethodImplOptions.AggressiveInlining)]
            public static string SymbolNotFoundInSymbolPropertiesDatabase(QuantConnect.Symbol symbol)
            {
                return $"Symbol can't be found in the Symbol Properties Database: {symbol.Value}";
            }
        }

        /// <summary>
        /// Provides user-facing messages for the <see cref="Securities.SecurityTransactionManager"/> class and its consumers or related classes
        /// </summary>
        public static class SecurityTransactionManager
        {
            public static string CancelOpenOrdersNotAllowedOnInitializeOrWarmUp =
                "This operation is not allowed in Initialize or during warm up: CancelOpenOrders. Please move this code to the OnWarmupFinished() method.";

            [MethodImpl(MethodImplOptions.AggressiveInlining)]
            public static string OrderCanceledByCancelOpenOrders(DateTime time)
            {
                return Invariant($"Canceled by CancelOpenOrders() at {time:o}");
            }

            [MethodImpl(MethodImplOptions.AggressiveInlining)]
            public static string UnableToLocateOrderTicket(int orderId)
            {
                return Invariant($"Unable to locate ticket for order: {orderId}");
            }

            [MethodImpl(MethodImplOptions.AggressiveInlining)]
            public static string OrderNotFilledWithinExpectedTime(TimeSpan fillTimeout)
            {
                return Invariant($"Order did not fill within {fillTimeout.TotalSeconds} seconds.");
            }
        }

        /// <summary>
        /// Provides user-facing messages for the <see cref="Securities.SymbolProperties"/> class and its consumers or related classes
        /// </summary>
        public static class SymbolProperties
        {
            public static string InvalidLotSize = "SymbolProperties LotSize can not be less than or equal to 0";

            public static string InvalidPriceMagnifier = "SymbolProprties PriceMagnifier can not be less than or equal to 0";

            [MethodImpl(MethodImplOptions.AggressiveInlining)]
            public static string ToString(Securities.SymbolProperties instance)
            {
                var marketTicker = ",";
                var minimumOrderSize = marketTicker;
                var priceMagnifier = marketTicker;
                if (!string.IsNullOrEmpty(instance.MarketTicker))
                {
                    marketTicker = $",{instance.MarketTicker}";
                }
                if (instance.MinimumOrderSize != null)
                {
                    minimumOrderSize = Invariant($",{instance.MinimumOrderSize}");
                }
                if (instance.PriceMagnifier != 1)
                {
                    priceMagnifier = Invariant($",{instance.PriceMagnifier}");
                }

                return Invariant($@"{instance.Description},{instance.QuoteCurrency},{instance.ContractMultiplier},{instance.MinimumPriceVariation},{instance.LotSize}{marketTicker}{minimumOrderSize}{priceMagnifier}");
            }
        }

        /// <summary>
        /// Provides user-facing messages for the <see cref="Securities.SymbolPropertiesDatabase"/> class and its consumers or related classes
        /// </summary>
        public static class SymbolPropertiesDatabase
        {
            //public static string InvalidLotSize = "SymbolProperties LotSize can not be less than or equal to 0";

            [MethodImpl(MethodImplOptions.AggressiveInlining)]
            public static string DuplicateKeyInFile(string file, Securities.SecurityDatabaseKey key)
            {
                return $"Encountered duplicate key while processing file: {file}. Key: {key}";
            }

            [MethodImpl(MethodImplOptions.AggressiveInlining)]
            public static string DatabaseFileNotFound(string file)
            {
                return $"Unable to locate symbol properties file: {file}";
            }
        }
    }
}<|MERGE_RESOLUTION|>--- conflicted
+++ resolved
@@ -183,12 +183,8 @@
             public static string NoTradablePairFoundForCurrencyConversion(string cashCurrencySymbol, string accountCurrency,
                 IEnumerable<KeyValuePair<SecurityType, string>> marketMap)
             {
-<<<<<<< HEAD
-                return Invariant($@"No tradeable pair was found for currency {cashCurrencySymbol}, conversion rate to account currency ({accountCurrency}) will be set to zero. Markets: [{string.Join(",", marketMap.Select(x => $"{x.Key}:{x.Value}"))}]");
-=======
                 return Invariant($@"No tradeable pair was found for currency {cashCurrencySymbol}, conversion rate to account currency ({
                     accountCurrency}) will be set to zero. Markets: [{string.Join(",", marketMap.Select(x => $"{x.Key}:{x.Value}"))}]");
->>>>>>> 1ca007fa
             }
 
             [MethodImpl(MethodImplOptions.AggressiveInlining)]
