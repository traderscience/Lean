--- conflicted
+++ resolved
@@ -189,12 +189,8 @@
                 return parameters.Sufficient();
             }
 
-<<<<<<< HEAD
-            return parameters.Insufficient(Invariant($@"Id: {string.Join(",", parameters.Orders.Select(o => o.Id))}, Maintenance Margin Delta: {deltaBuyingPower.Normalize()}, Free Margin: {availableBuyingPower.Normalize()}"
-=======
             return parameters.Insufficient(Invariant($@"Id: {string.Join(",", parameters.Orders.Select(o => o.Id))}, Maintenance Margin Delta: {
                 deltaBuyingPower.Normalize()}, Free Margin: {availableBuyingPower.Normalize()}"
->>>>>>> 1ca007fa
             ));
         }
 
